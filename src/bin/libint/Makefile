--- conflicted
+++ resolved
@@ -11,19 +11,6 @@
   SRCDIR=.
 endif
 
-<<<<<<< HEAD
-BUILD_BINARY = build_libint
-BUILD_CSRC = build_libint.c emit_vrr_build.c emit_hrr_build.c mem_man.c \
-emit_order.c emit_vrr_build_macro.c emit_hrr_build_macro.c
-CONFIG = ../libint_config.h
-
--include $(TOPDIR)/src/bin/MakeVars
--include $(TOPDIR)/src/bin/MakeRules
-include $(SRCDIR)/$(TOPDIR)/lib/MakeRules
-include $(SRCDIR)/$(TOPDIR)/lib/MakeSuffixRules
-
-%.$(OBJSUF):: $(CONFIG)
-=======
 CXXFLAGS += -I. -I$(SRCDIR)
 
 RANLIB = ranlib
@@ -108,5 +95,4 @@
 -include $(LIBCXXDEP)
 -include $(BUILDCXXDEP)
 -include $(TESTCXXDEP)
-        
->>>>>>> 73517658
+        